package eventlogger

import (
	"bytes"
	"context"
	"encoding/json"
	"time"
)

<<<<<<< HEAD
const (
	JSONFormat = "json"
)

=======
// JSONFormatter is a Formatter Node which formats the Event as JSON.
>>>>>>> c7435c01
type JSONFormatter struct{}

var _ Node = &JSONFormatter{}

// Process formats the Event as JSON and stores that formatted data in
// Event.Formatted with a key of "json"
func (w *JSONFormatter) Process(ctx context.Context, e *Event) (*Event, error) {
	buf := &bytes.Buffer{}
	enc := json.NewEncoder(buf)
	err := enc.Encode(struct {
		CreatedAt time.Time `json:"created_at"`
		EventType `json:"event_type"`
		Payload   interface{} `json:"payload"`
	}{
		e.CreatedAt,
		e.Type,
		e.Payload,
	})
	if err != nil {
		return nil, err
	}

	e.l.Lock()
	e.Formatted[JSONFormat] = buf.Bytes()
	e.l.Unlock()
	return e, nil
}

// Reopen is a no op
func (w *JSONFormatter) Reopen() error {
	return nil
}

// Type describes the type of the node as a Formatter.
func (w *JSONFormatter) Type() NodeType {
	return NodeTypeFormatter
}

// Name returns a representation of the Formatter's name
func (w *JSONFormatter) Name() string {
	return "JSONFormatter"
}<|MERGE_RESOLUTION|>--- conflicted
+++ resolved
@@ -7,14 +7,11 @@
 	"time"
 )
 
-<<<<<<< HEAD
 const (
 	JSONFormat = "json"
 )
 
-=======
 // JSONFormatter is a Formatter Node which formats the Event as JSON.
->>>>>>> c7435c01
 type JSONFormatter struct{}
 
 var _ Node = &JSONFormatter{}
