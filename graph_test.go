--- conflicted
+++ resolved
@@ -133,13 +133,8 @@
 		t.Fatal(err)
 	}
 	defer os.Remove(tmp.Name())
-<<<<<<< HEAD
 	goodsink := &FileSink{Path: tmp.Name()}
-	badsink := &FileSink{Path: "/path/to/file"}
-=======
-	goodpath := tmp.Name()
-	badpath := "/"
->>>>>>> 75d46e5e
+	badsink := &FileSink{Path: "/"}
 
 	testcases := []struct {
 		name      string
